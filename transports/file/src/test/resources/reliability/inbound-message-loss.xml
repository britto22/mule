<?xml version="1.0" encoding="UTF-8"?>
<mule xmlns="http://www.mulesoft.org/schema/mule/core"
      xmlns:xsi="http://www.w3.org/2001/XMLSchema-instance"
      xmlns:file="http://www.mulesoft.org/schema/mule/file"
      xmlns:test="http://www.mulesoft.org/schema/mule/test"
      xsi:schemaLocation="
           http://www.mulesoft.org/schema/mule/core http://www.mulesoft.org/schema/mule/core/current/mule.xsd
           http://www.mulesoft.org/schema/mule/test http://www.mulesoft.org/schema/mule/test/current/mule-test.xsd
           http://www.mulesoft.org/schema/mule/file http://www.mulesoft.org/schema/mule/file/current/mule-file.xsd">

<<<<<<< HEAD
    <file:connector name="fileConnector" streaming="false" workDirectory=".mule/tmp"/>

    <flow name="NoException">
        <file:inbound-endpoint path=".mule/noException"/>
        <test:component/>
    </flow>

    <flow name="TransformerException">
        <file:inbound-endpoint path=".mule/transformerException"/>
        <custom-transformer class="org.mule.tck.testmodels.mule.FailingTransformer"/>
        <test:component/>
    </flow>

    <flow name="RouterException">
            <file:inbound-endpoint path=".mule/routerException"/>
            <custom-processor class="org.mule.tck.testmodels.mule.FailingRouter"/>
        <test:component/>
    </flow>

    <flow name="ComponentException">
        <file:inbound-endpoint path=".mule/componentException"/>
        <test:component throwException="true"/>
    </flow>

    <flow name="CatchExceptionStrategy">
        <file:inbound-endpoint path=".mule/exceptionHandled"/>
        <test:component throwException="true"/>
        <catch-exception-strategy/>
    </flow>
    <flow name="DefaultExceptionStrategyCommit">
        <file:inbound-endpoint path=".mule/commitOnException"/>
        <test:component throwException="true"/>
        <default-exception-strategy>
            <commit-transaction exception-pattern="*"/>
        </default-exception-strategy>
    </flow>
    <flow name="RollbackExceptionStrategyCommit">
        <file:inbound-endpoint path=".mule/rollbackOnException"/>
        <test:component throwException="true"/>
        <rollback-exception-strategy maxRedeliveryAttempts="2"/>
    </flow>
=======
    <file:connector name="fileConnector" streaming="false" workDirectory="${workingDirectory}/tmp" pollingFrequency="50"/>
    
    <model>
        <service name="NoException">
            <inbound>
                <file:inbound-endpoint path="${workingDirectory}/noException" />
            </inbound>
            <test:component />
        </service>
        <service name="TransformerException">
            <inbound>
                <file:inbound-endpoint path="${workingDirectory}/transformerException" />
                <custom-transformer class="org.mule.tck.testmodels.mule.FailingTransformer" />
            </inbound>
            <test:component />
        </service>
        <service name="RouterException">
            <inbound>
                <file:inbound-endpoint path="${workingDirectory}/routerException" />
                <custom-inbound-router class="org.mule.tck.testmodels.mule.FailingRouter" />
            </inbound>
            <test:component />
        </service>
        <service name="ComponentException">
            <inbound>
                <file:inbound-endpoint path="${workingDirectory}/componentException" />
            </inbound>
            <test:component throwException="true" />
        </service>
        <service name="CatchExceptionStrategy">
            <inbound>
                <file:inbound-endpoint path="${workingDirectory}/exceptionHandled" />
            </inbound>
            <test:component throwException="true"/>
            <catch-exception-strategy/>
            <threading-profile doThreading="false"/>
        </service>
        <service name="DefaultExceptionStrategyCommit" >
            <inbound>
                <file:inbound-endpoint path="${workingDirectory}/commitOnException" />
            </inbound>
            <test:component throwException="true"/>
            <default-exception-strategy>
                <commit-transaction exception-pattern="*"/>
            </default-exception-strategy>
            <threading-profile doThreading="false"/>
        </service>
        <service name="RollbackExceptionStrategyCommit" >
            <inbound>
                <file:inbound-endpoint path="${workingDirectory}/rollbackOnException"/>
            </inbound>
            <test:component throwException="true"/>
            <rollback-exception-strategy maxRedeliveryAttempts="2"/>
            <threading-profile doThreading="false"/>
        </service>
    </model>
>>>>>>> 966e058e
</mule><|MERGE_RESOLUTION|>--- conflicted
+++ resolved
@@ -8,49 +8,6 @@
            http://www.mulesoft.org/schema/mule/test http://www.mulesoft.org/schema/mule/test/current/mule-test.xsd
            http://www.mulesoft.org/schema/mule/file http://www.mulesoft.org/schema/mule/file/current/mule-file.xsd">
 
-<<<<<<< HEAD
-    <file:connector name="fileConnector" streaming="false" workDirectory=".mule/tmp"/>
-
-    <flow name="NoException">
-        <file:inbound-endpoint path=".mule/noException"/>
-        <test:component/>
-    </flow>
-
-    <flow name="TransformerException">
-        <file:inbound-endpoint path=".mule/transformerException"/>
-        <custom-transformer class="org.mule.tck.testmodels.mule.FailingTransformer"/>
-        <test:component/>
-    </flow>
-
-    <flow name="RouterException">
-            <file:inbound-endpoint path=".mule/routerException"/>
-            <custom-processor class="org.mule.tck.testmodels.mule.FailingRouter"/>
-        <test:component/>
-    </flow>
-
-    <flow name="ComponentException">
-        <file:inbound-endpoint path=".mule/componentException"/>
-        <test:component throwException="true"/>
-    </flow>
-
-    <flow name="CatchExceptionStrategy">
-        <file:inbound-endpoint path=".mule/exceptionHandled"/>
-        <test:component throwException="true"/>
-        <catch-exception-strategy/>
-    </flow>
-    <flow name="DefaultExceptionStrategyCommit">
-        <file:inbound-endpoint path=".mule/commitOnException"/>
-        <test:component throwException="true"/>
-        <default-exception-strategy>
-            <commit-transaction exception-pattern="*"/>
-        </default-exception-strategy>
-    </flow>
-    <flow name="RollbackExceptionStrategyCommit">
-        <file:inbound-endpoint path=".mule/rollbackOnException"/>
-        <test:component throwException="true"/>
-        <rollback-exception-strategy maxRedeliveryAttempts="2"/>
-    </flow>
-=======
     <file:connector name="fileConnector" streaming="false" workDirectory="${workingDirectory}/tmp" pollingFrequency="50"/>
     
     <model>
@@ -107,5 +64,4 @@
             <threading-profile doThreading="false"/>
         </service>
     </model>
->>>>>>> 966e058e
 </mule>