--- conflicted
+++ resolved
@@ -8,13 +8,8 @@
 
 import static org.junit.Assert.assertEquals;
 import static org.junit.Assert.assertTrue;
-<<<<<<< HEAD
-import org.mule.tck.junit4.FunctionalTestCase;
-=======
-import org.mule.tck.AbstractServiceAndFlowTestCase;
 import org.mule.tck.junit4.FunctionalTestCase;
 import org.mule.tck.junit4.rule.DynamicPort;
->>>>>>> 11474881
 import org.mule.transport.http.HttpConstants;
 
 import org.apache.commons.httpclient.HttpClient;
@@ -24,52 +19,22 @@
 import org.junit.Ignore;
 import org.junit.Rule;
 import org.junit.Test;
-<<<<<<< HEAD
 
 public class HttpFilterFunctionalTestCase extends FunctionalTestCase
 {
 
+    @Rule
+    public DynamicPort port1 = new DynamicPort("port1");
+
     @Override
     protected String getConfigFile()
     {
-        return "http-filter-test.xml";
-=======
-import org.junit.runner.RunWith;
-import org.junit.runners.Parameterized;
-import org.junit.runners.Parameterized.Parameters;
-
-@RunWith(Parameterized.class)
-public class HttpFilterFunctionalTestCase extends FunctionalTestCase
-{
-
-    private final String configFile;
-    @Rule
-    public DynamicPort port1 = new DynamicPort("port1");
-
-    @Parameters
-    public static Collection<Object[]> parameters()
-    {
-        return Arrays.asList(new Object[][]{
-            {"http-transport-filter-test.xml"},
-            {"http-module-filter-test.xml"}
-        });
-    }
-
-    public HttpFilterFunctionalTestCase(String configFile)
-    {
-        this.configFile = configFile;
->>>>>>> 11474881
+        return "http-module-filter-test.xml";
     }
 
     protected String getUrl()
     {
         return "http://localhost:" + port1.getNumber() + "/authenticate";
-    }
-
-    @Override
-    protected String getConfigFile()
-    {
-        return configFile;
     }
 
     @Test
