/*
 * Copyright (c) MuleSoft, Inc.  All rights reserved.  http://www.mulesoft.com
 * The software in this package is published under the terms of the CPAL v1.0
 * license, a copy of which has been included with this distribution in the
 * LICENSE.txt file.
 */
package org.mule.module.jersey;

import static org.junit.Assert.assertEquals;
import static org.junit.Assert.assertTrue;
<<<<<<< HEAD

import org.junit.Rule;
import org.mule.api.MuleMessage;
import org.mule.api.client.MuleClient;
import org.mule.tck.AbstractServiceAndFlowTestCase;
import org.mule.tck.junit4.rule.DynamicPort;
=======
import org.mule.api.MuleMessage;
import org.mule.api.client.MuleClient;
import org.mule.tck.junit4.FunctionalTestCase;
>>>>>>> e381028b
import org.mule.transport.http.HttpConnector;
import org.mule.transport.http.HttpConstants;

import java.util.HashMap;
import java.util.Map;

import org.junit.Test;

public class BasicJerseyTestCase extends FunctionalTestCase
{

<<<<<<< HEAD
    @Rule
    public DynamicPort port = new DynamicPort("port");

    private String URL = "http://localhost:" + port.getNumber() + "%s";

    @Parameters
    public static Collection<Object[]> parameters()
=======
    @Override
    protected String getConfigFile()
>>>>>>> e381028b
    {
        return "basic-conf.xml";
    }

    @Test
    public void testBasic() throws Exception
    {
        MuleClient client = muleContext.getClient();

        MuleMessage result = client.send(String.format(URL, "/helloworld"), "", null);
        assertEquals((Integer)200, result.getInboundProperty(HttpConnector.HTTP_STATUS_PROPERTY, 0));
        assertEquals("Hello World", result.getPayloadAsString());

        // try invalid url
        result = client.send(String.format(URL, "/hello"), "", null);
        assertEquals((Integer)404, result.getInboundProperty(HttpConnector.HTTP_STATUS_PROPERTY, 0));

        Map<String, Object> props = new HashMap<String, Object>();
        props.put(HttpConnector.HTTP_METHOD_PROPERTY, HttpConstants.METHOD_GET);
        result = client.send(String.format(URL, "/helloworld"), "", props);
        assertEquals((Integer)405, result.getInboundProperty(HttpConnector.HTTP_STATUS_PROPERTY, 0));

        props.put(HttpConnector.HTTP_METHOD_PROPERTY, HttpConstants.METHOD_DELETE);
        result = client.send(String.format(URL, "/helloworld"), "", props);
        assertEquals("Hello World Delete", result.getPayloadAsString());
        assertEquals((Integer)200, result.getInboundProperty(HttpConnector.HTTP_STATUS_PROPERTY, 0));
    }

    @Test
    public void testParams() throws Exception
    {
        MuleClient client = muleContext.getClient();

        Map<String, Object> props = new HashMap<String, Object>();
        props.put(HttpConnector.HTTP_METHOD_PROPERTY, HttpConstants.METHOD_GET);
        MuleMessage result = client.send(String.format(URL, "/helloworld/sayHelloWithUri/Dan"), "", props);
        assertEquals((Integer)200, result.getInboundProperty(HttpConnector.HTTP_STATUS_PROPERTY, 0));
        assertEquals("Hello Dan", result.getPayloadAsString());


        result = client.send(String.format(URL, "/helloworld/sayHelloWithJson/Dan"), "", props);
        assertEquals((Integer)200, result.getInboundProperty(HttpConnector.HTTP_STATUS_PROPERTY, 0));
        assertEquals(getJsonHelloBean(), result.getPayloadAsString());

        result = client.send(String.format(URL, "/helloworld/sayHelloWithQuery?name=Dan"), "", props);
        assertEquals((Integer)200, result.getInboundProperty(HttpConnector.HTTP_STATUS_PROPERTY, 0));
        assertEquals("Hello Dan", result.getPayloadAsString());

        props.put("X-Name", "Dan");
        result = client.send(String.format(URL, "/helloworld/sayHelloWithHeader"), "", props);
        assertEquals((Integer)201, result.getInboundProperty(HttpConnector.HTTP_STATUS_PROPERTY, 0));
        assertEquals("Hello Dan", result.getPayloadAsString());
        assertEquals("Dan", result.getInboundProperty("X-ResponseName"));
    }

    @Test
    public void testThrowException() throws Exception
    {
        callThrowException(500, "Failed to invoke JerseyResourcesComponent");
    }

    protected void callThrowException(Integer expectedErrorCode, String expectedData) throws Exception
    {
        MuleClient client = muleContext.getClient();

        Map<String, Object> props = new HashMap<String, Object>();
        props.put(HttpConnector.HTTP_METHOD_PROPERTY, HttpConstants.METHOD_GET);
        MuleMessage result = client.send(String.format(URL, "/helloworld/throwException"), "", props);
        assertEquals(expectedErrorCode, result.getInboundProperty(HttpConnector.HTTP_STATUS_PROPERTY, 0));
        assertTrue(result.getPayloadAsString().contains(expectedData));
    }

    protected String getJsonHelloBean()
    {
        return "{\"message\":\"Hello Dan\",\"number\":\"0\"}";
    }
}<|MERGE_RESOLUTION|>--- conflicted
+++ resolved
@@ -8,41 +8,30 @@
 
 import static org.junit.Assert.assertEquals;
 import static org.junit.Assert.assertTrue;
-<<<<<<< HEAD
-
-import org.junit.Rule;
-import org.mule.api.MuleMessage;
-import org.mule.api.client.MuleClient;
-import org.mule.tck.AbstractServiceAndFlowTestCase;
-import org.mule.tck.junit4.rule.DynamicPort;
-=======
 import org.mule.api.MuleMessage;
 import org.mule.api.client.MuleClient;
 import org.mule.tck.junit4.FunctionalTestCase;
->>>>>>> e381028b
+import org.mule.tck.junit4.rule.DynamicPort;
 import org.mule.transport.http.HttpConnector;
 import org.mule.transport.http.HttpConstants;
 
+import java.util.Collection;
 import java.util.HashMap;
 import java.util.Map;
 
+import org.junit.Rule;
 import org.junit.Test;
 
 public class BasicJerseyTestCase extends FunctionalTestCase
 {
 
-<<<<<<< HEAD
     @Rule
     public DynamicPort port = new DynamicPort("port");
 
     private String URL = "http://localhost:" + port.getNumber() + "%s";
 
-    @Parameters
-    public static Collection<Object[]> parameters()
-=======
     @Override
     protected String getConfigFile()
->>>>>>> e381028b
     {
         return "basic-conf.xml";
     }
