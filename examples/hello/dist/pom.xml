--- conflicted
+++ resolved
@@ -10,11 +10,7 @@
     <description>Shows how to configure multiple components to interact on a single request and how to manage event transformations.</description>
 
     <properties>
-<<<<<<< HEAD
         <muleVersion>4.0-SNAPSHOT</muleVersion>
-=======
-        <muleVersion>3.6.0-M1-SNAPSHOT</muleVersion>
->>>>>>> 966e058e
     </properties>
 
     <dependencies>
