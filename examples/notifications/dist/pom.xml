--- conflicted
+++ resolved
@@ -8,11 +8,7 @@
     <version>1.0</version>
 
     <properties>
-<<<<<<< HEAD
         <muleVersion>4.0-SNAPSHOT</muleVersion>
-=======
-        <muleVersion>3.6.0-M1-SNAPSHOT</muleVersion>
->>>>>>> 966e058e
     </properties>
 
     <description>Demonstrates capturing and firing notifications and uses AJAX to send notifications to the browser.</description>
